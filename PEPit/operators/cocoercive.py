--- conflicted
+++ resolved
@@ -85,22 +85,7 @@
         see, e.g., [1, Proposition 2].
         """
 
-<<<<<<< HEAD
         self.add_constraints_from_two_lists_of_points(list_of_points_1=self.list_of_points,
                                                       list_of_points_2=self.list_of_points,
                                                       constraint_name="cocoercivity",
-                                                      set_class_constraint_i_j=self.set_cocoercivity_constraint_i_j)
-=======
-        for i, point_i in enumerate(self.list_of_points):
-
-            xi, gi, fi = point_i
-
-            for j, point_j in enumerate(self.list_of_points):
-
-                xj, gj, fj = point_j
-
-                # By symetry of the interpolation condition, we can avoid repetition by setting i<j.
-                if i < j:
-                    # Interpolation conditions of cocoercive operator class
-                    self.list_of_class_constraints.append((gi - gj) * (xi - xj) - self.beta * (gi - gj) ** 2 >= 0)
->>>>>>> c3909aa0
+                                                      set_class_constraint_i_j=self.set_cocoercivity_constraint_i_j)