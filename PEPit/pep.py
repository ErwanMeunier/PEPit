import numpy as np
import cvxpy as cp

from PEPit.point import Point
from PEPit.expression import Expression
from PEPit.constraint import Constraint
from PEPit.function import Function
from PEPit.psd_matrix import PSDMatrix
from PEPit.block_partition import Block_partition


class PEP(object):
    """
    The class :class:`PEP` is the main class of this framework.
    A :class:`PEP` object encodes a complete performance estimation problem.
    It stores the following information.

    Attributes:
        list_of_functions (list): list of leaf :class:`Function` objects that are defined through the pipeline.
        list_of_points (list): list of :class:`Point` objects that are defined out of the scope of a :class:`Function`.
                               Typically the initial :class:`Point`.
        list_of_constraints (list): list of :class:`Constraint` objects that are defined
                                   out of the scope of a :class:`Function`.
                                   Typically the initial :class:`Constraint`.
        list_of_performance_metrics (list): list of :class:`Expression` objects.
                                            The pep maximizes the minimum of all performance metrics.
<<<<<<< HEAD
	list_of_psd (list): list of :class:`PSDMatrix` that are defined through the pipeline.
	list_of_partitions (list): list of :class:`Block_partition` that are defined through the pipeline.
                                           
=======
        list_of_psd (list): list of :class:`PSDMatrix` objects.
                            The PEP consider the associated LMI constraints psd_matrix >> 0.
        _list_of_constraints_sent_to_cvxpy (list): a list of all the :class:`Constraint` objects that are sent to CVXPY
                                                   for solving the SDP. It should not be updated manually.
                                                   Only the `solve` method takes care of it.
        _list_of_cvxpy_constraints (list): a list of all the CVXPY Constraints objects that have been sent by PEPit
                                           for solving the SDP. It should not be updated manually.
                                           Only the `solve` method takes care of it.
>>>>>>> ed8e0993
        counter (int): counts the number of :class:`PEP` objects.
                       Ideally, only one is defined at a time.

    """
    # Class counter.
    # It counts the number of PEP defined instantiated.
    counter = 0

    def __init__(self):
        """
        A :class:`PEP` object can be instantiated without any argument

        Example:
            >>> pep = PEP()

        """
        # Set all counters to 0 to recreate points, expressions and functions from scratch at the beginning of each PEP.
        self._reset_classes()

        # Update the class counter
        self.counter = PEP.counter
        PEP.counter += 1

        # Initialize list of functions,
        # points and constraints that are independent of the functions,
        # as well as the list of matrices that must be constraint to be positive symmetric definite
        # and the list of performance metrics.
        # The PEP will maximize the minimum of the latest.
        self.list_of_functions = list()
        self.list_of_points = list()
        self.list_of_constraints = list()
        self.list_of_performance_metrics = list()
        self.list_of_psd = list()
        self.list_of_partitions = list()

        # Initialize lists of constraints that are used to solve the SDP.
        # Those lists should not be updated by hand, only the solve method does update them.
        self._list_of_constraints_sent_to_cvxpy = list()
        self._list_of_cvxpy_constraints = list()

    @staticmethod
    def _reset_classes():
        """
        Reset all classes attributes to initial values when instantiating a new :class:`PEP` object.

        """

        Constraint.counter = 0
        Expression.counter = 0
        Expression.list_of_leaf_expressions = list()
        Function.counter = 0
        Function.list_of_functions = list()
        PEP.counter = 0
        Point.counter = 0
        Point.list_of_leaf_points = list()
        PSDMatrix.counter = 0

    def declare_function(self, function_class, **kwargs):
        """
        Instantiate a leaf :class:`Function` and store it in the attribute `list_of_functions`.

        Args:
            function_class (class): a subclass of :class:`Function` that overwrite the `add_class_constraints` method.
            kwargs (dict): dictionary of parameters that characterize the function class.
                           Can also contains the boolean `reuse_gradient`,
                           that enforces using only one subgradient per point.

        Returns:
            f (Function): the newly created function.

        """

        # Create the function
        f = function_class(is_leaf=True, decomposition_dict=None, **kwargs)

        # Store it in list_of_functions
        self.list_of_functions.append(f)

        # Return it
        return f

    def set_initial_point(self):
        """
        Create a new leaf :class:`Point` and store it in the attribute `list_of_points`.

        Returns:
            x (Point): the newly created :class:`Point`.

        """

        # Create a new point from scratch
        x = Point(is_leaf=True, decomposition_dict=None)

        # Store it in list_of_points
        self.list_of_points.append(x)

        # Return it
        return x

    def set_initial_condition(self, condition):
        """
        Store a new :class:`Constraint` to the list of constraints of this :class:`PEP`.
        Typically an condition of the form :math:`\\|x_0 - x_\\star\\|^2 \\leq 1`.

        Args:
            condition (Constraint): typically resulting from a comparison of 2 :class:`Expression` objects.

        Raises:
            AssertionError: if provided `constraint` is not a :class:`Constraint` object.

        """

        # Call add_constraint method
        self.add_constraint(constraint=condition)

    def add_constraint(self, constraint):
        """
        Store a new :class:`Constraint` to the list of constraints of this :class:`PEP`.

        Args:
            constraint (Constraint): typically resulting from a comparison of 2 :class:`Expression` objects.

        Raises:
            AssertionError: if provided `constraint` is not a :class:`Constraint` object.

        """

        # Verify constraint is an actual Constraint object
        assert isinstance(constraint, Constraint)

        # Add constraint to the list of self's constraints
        self.list_of_constraints.append(constraint)

    def add_psd_matrix(self, matrix_of_expressions):
        """
        Store a new matrix of :class:`Expression`\s that we enforce to be positive semidefinite.

        Args:
            matrix_of_expressions (Iterable of Iterable of Expression): a square matrix of :class:`Expression`.

        Raises:
            AssertionError: if provided matrix is not a square matrix.
            TypeError: if provided matrix does not contain only Expressions.

        """
        matrix = PSDMatrix(matrix_of_expressions=matrix_of_expressions)

        # Add constraint to the list of self's constraints
        self.list_of_psd.append(matrix)

    def declare_block_partition(self, d):
        """
        Instantiate a :class:`block_partition` and store it in the attribute `list_of_partitions`.

        Args:
            d (int): number of blocks in the :class:`block_partition`.

        Returns:
            partition (Function): the newly created partition.

        """

        # Create the partition
        partition = Block_partition(d)

        # Store it in list_of_partitions
        self.list_of_partitions.append(partition)

        # Return it
        return partition

    def set_performance_metric(self, expression):
        """
        Store a performance metric in the attribute `list_of_performance_metrics`.
        The objective of the PEP (which is maximized) is the minimum of the elements of `list_of_performance_metrics`.

        Args:
            expression (Expression): a new performance metric.

        """

        # Store performance metric in the appropriate list
        self.list_of_performance_metrics.append(expression)

    @staticmethod
    def _expression_to_cvxpy(expression, F, G):
        """
        Create a cvxpy compatible expression from an :class:`Expression`.

        Args:
            expression (Expression): any expression.
            F (cvxpy Variable): a vector representing the function values.
            G (cvxpy Variable): a matrix representing the Gram matrix of all leaf :class:`Point` objects.

        Returns:
            cvxpy_variable (cvxpy Variable): The expression in terms of F and G.

        """
        cvxpy_variable = 0
        Fweights = np.zeros((Expression.counter,))
        Gweights = np.zeros((Point.counter, Point.counter))

        # If simple function value, then simply return the right coordinate in F
        if expression.get_is_leaf():
            Fweights[expression.counter] += 1
        # If composite, combine all the cvxpy expression found from leaf expressions
        else:
            for key, weight in expression.decomposition_dict.items():
                # Function values are stored in F
                if type(key) == Expression:
                    assert key.get_is_leaf()
                    Fweights[key.counter] += weight
                # Inner products are stored in G
                elif type(key) == tuple:
                    point1, point2 = key
                    assert point1.get_is_leaf()
                    assert point2.get_is_leaf()
                    Gweights[point1.counter, point2.counter] += weight
                # Constants are simply constants
                elif key == 1:
                    cvxpy_variable += weight
                # Others don't exist and raise an Exception
                else:
                    raise TypeError("Expressions are made of function values, inner products and constants only!")

        cvxpy_variable += F @ Fweights + cp.sum(cp.multiply(G, Gweights))

        # Return the input expression in a cvxpy variable
        return cvxpy_variable

    def send_constraint_to_cvxpy(self, constraint, F, G):
        """
        Transform a PEPit :class:`Constraint` into a CVXPY one
        and add the 2 formats of the constraints into the tracking lists.

        Args:
            constraint (Constraint): a :class:`Constraint` object to be sent to CVXPY.
            F (CVXPY Variable): a CVXPY Variable referring to function values.
            G (CVXPY Variable): a CVXPY Variable referring to points and gradients.

        Raises:
            ValueError if the attribute `equality_or_inequality` of the :class:`Constraint`
            is neither `equality`, nor `inequality`.

        """

        # Sanity check
        assert isinstance(constraint, Constraint)

        # Add constraint to the attribute _list_of_constraints_sent_to_cvxpy to keep track of
        # all the constraints that have been sent to CVXPY as well as the order.
        self._list_of_constraints_sent_to_cvxpy.append(constraint)

        # Distinguish equality and inequality
        if constraint.equality_or_inequality == 'inequality':
            cvxpy_constraint = self._expression_to_cvxpy(constraint.expression, F, G) <= 0
        elif constraint.equality_or_inequality == 'equality':
            cvxpy_constraint = self._expression_to_cvxpy(constraint.expression, F, G) == 0
        else:
            # Raise an exception otherwise
            raise ValueError('The attribute \'equality_or_inequality\' of a constraint object'
                             ' must either be \'equality\' or \'inequality\'.'
                             'Got {}'.format(constraint.equality_or_inequality))

        # Add the corresponding CVXPY constraint to the list of constraints to be sent to CVXPY
        self._list_of_cvxpy_constraints.append(cvxpy_constraint)

    def send_lmi_constraint_to_cvxpy(self, psd_counter, psd_matrix, F, G, verbose):
        """
        Transform a PEPit :class:`PSDMatrix` into a CVXPY symmetric PSD matrix
        and add the 2 formats of the constraints into the tracking lists.

        Args:
            psd_counter (int): a counter useful for the verbose mode.
            psd_matrix (PSDMatrix): a matrix of expressions that is constrained to be PSD.
            F (CVXPY Variable): a CVXPY Variable referring to function values.
            G (CVXPY Variable): a CVXPY Variable referring to points and gradients.
            verbose (int): Level of information details to print (Override the CVXPY solver verbose parameter).

                            - 0: No verbose at all
                            - 1: PEPit information is printed but not CVXPY's
                            - 2: Both PEPit and CVXPY details are printed

        """

        # Sanity check
        assert isinstance(psd_matrix, PSDMatrix)

        # Add psd_matrix to the attribute _list_of_constraints_sent_to_cvxpy to keep track of
        # all the constraints that have been sent to CVXPY as well as the order.
        self._list_of_constraints_sent_to_cvxpy.append(psd_matrix)

        # Create a symmetric matrix in CVXPY
        M = cp.Variable(psd_matrix.shape, symmetric=True)

        # Store the lmi constraint
        cvxpy_constraints_list = [M >> 0]

        # Store one correspondence constraint per entry of the matrix
        for i in range(psd_matrix.shape[0]):
            for j in range(psd_matrix.shape[1]):
                cvxpy_constraints_list.append(M[i, j] == self._expression_to_cvxpy(psd_matrix[i, j], F, G))

        # Print a message if verbose mode activated
        if verbose:
            print('\t\t Size of PSD matrix {}: {}x{}'.format(psd_counter + 1, *psd_matrix.shape))

        # Add the corresponding CVXPY constraints to the list of constraints to be sent to CVXPY
        self._list_of_cvxpy_constraints += cvxpy_constraints_list

    def solve(self, verbose=1, return_full_cvxpy_problem=False,
              dimension_reduction_heuristic=None, eig_regularization=1e-3, tol_dimension_reduction=1e-5,
              **kwargs):
        """
        Transform the :class:`PEP` under the SDP form, and solve it.

        Args:
            verbose (int): Level of information details to print (Override the CVXPY solver verbose parameter).

                            - 0: No verbose at all
                            - 1: PEPit information is printed but not CVXPY's
                            - 2: Both PEPit and CVXPY details are printed
            return_full_cvxpy_problem (bool): If True, return the cvxpy Problem object.
                                              If False, return the worst case value only.
                                              Set to False by default.
            dimension_reduction_heuristic (str, optional): An heuristic to reduce the dimension of the solution
                                                           (rank of the Gram matrix). Set to None to deactivate
                                                           it (default value). Available heuristics are:
                                                           
                                                            - "trace": minimize :math:`Tr(G)`
                                                            - "logdet{an integer n}": minimize
                                                              :math:`\\log\\left(\\mathrm{Det}(G)\\right)`
                                                              using n iterations of local approximation problems.

            eig_regularization (float, optional): The regularization we use to make
                                                  :math:`G + \\mathrm{eig_regularization}I_d \succ 0`.
                                                  (only used when "dimension_reduction_heuristic" is not None)
                                                  The default value is 1e-5.
            tol_dimension_reduction (float, optional): The error tolerance in the heuristic minimization problem.
                                                       Precisely, the second problem minimizes "optimal_value - tol"
                                                       (only used when "dimension_reduction_heuristic" is not None)
                                                       The default value is 1e-5.
            kwargs (keywords, optional): Additional CVXPY solver specific arguments.

        Returns:
            float or cp.Problem: Value of the performance metric of cp.Problem object corresponding to the SDP.
                                 The value only is returned by default.

        """
        # Set CVXPY verbose to True if verbose mode is at least 2
        kwargs["verbose"] = verbose >= 2

        # Initialize lists of constraints that are used to solve the SDP.
        # Those lists should not be updated by hand, only the solve method does update them.
        # If solve is called again, they should be reinitialized.
        self._list_of_constraints_sent_to_cvxpy = list()
        self._list_of_cvxpy_constraints = list()

        # Store functions that have class constraints as well as functions that have personal constraints
        list_of_leaf_functions = [function for function in Function.list_of_functions
                                  if function.get_is_leaf()]
        list_of_functions_with_constraints = [function for function in Function.list_of_functions
                                              if len(function.list_of_constraints) > 0 or len(function.list_of_psd) > 0]

        # Create all class constraints
        for function in list_of_leaf_functions:
            function.add_class_constraints()
            
        # Create all partition constraints
        for partition in self.list_of_partitions:
            partition.add_partition_constraints()

        # Define the cvxpy variables
        objective = cp.Variable()
        F = cp.Variable((Expression.counter,))
        G = cp.Variable((Point.counter, Point.counter), symmetric=True)
        if verbose:
            print('(PEPit) Setting up the problem:'
                  ' size of the main PSD matrix: {}x{}'.format(Point.counter, Point.counter))

        # Express the constraints from F, G and objective
        # Start with the main LMI condition
        self._list_of_cvxpy_constraints = [G >> 0]

        # Defining performance metrics
        # Note maximizing the minimum of all the performance metrics
        # is equivalent to maximize objective which is constraint to be smaller than all the performance metrics.
        for performance_metric in self.list_of_performance_metrics:
            assert isinstance(performance_metric, Expression)
            self._list_of_cvxpy_constraints.append(objective <= self._expression_to_cvxpy(performance_metric, F, G))
        if verbose:
            print('(PEPit) Setting up the problem:'
                  ' performance measure is minimum of {} element(s)'.format(len(self.list_of_performance_metrics)))

        # Defining initial conditions and general constraints
        if verbose:
            print('(PEPit) Setting up the problem: Adding initial conditions and general constraints ...')
        for condition in self.list_of_constraints:
            self.send_constraint_to_cvxpy(condition, F, G)
        if verbose:
            print('(PEPit) Setting up the problem:'
                  ' initial conditions and general constraints ({} constraint(s) added)'.format(len(self.list_of_constraints)))

        # Defining general lmi constraints
        if len(self.list_of_psd) > 0:
            if verbose:
                print('(PEPit) Setting up the problem: {} lmi constraint(s) added'.format(len(self.list_of_psd)))
            for psd_counter, psd_matrix in enumerate(self.list_of_psd):
                self.send_lmi_constraint_to_cvxpy(psd_counter, psd_matrix, F, G, verbose)

        # Defining class constraints
        if verbose:
            print('(PEPit) Setting up the problem:'
                  ' interpolation conditions for {} function(s)'.format(len(list_of_leaf_functions)))
        function_counter = 0
        for function in list_of_leaf_functions:
            function_counter += 1

            if verbose:
                print('\t\t function', function_counter, ':', 'Adding', len(function.list_of_class_constraints), 'scalar constraint(s) ...')

            for constraint in function.list_of_class_constraints:
                self.send_constraint_to_cvxpy(constraint, F, G)

            if verbose:
                print('\t\t function', function_counter, ':', len(function.list_of_class_constraints), 'scalar constraint(s) added')

            if len(function.list_of_class_psd) > 0:
                if verbose:
                    print('\t\t function', function_counter, ':', 'Adding', len(function.list_of_class_psd), 'lmi constraint(s) ...')

                for psd_counter, psd_matrix in enumerate(function.list_of_class_psd):
                    self.send_lmi_constraint_to_cvxpy(psd_counter, psd_matrix, F, G, verbose)

                if verbose:
                    print('\t\t function', function_counter, ':', len(function.list_of_class_psd), 'lmi constraint(s) added')

        # Other function constraints
        if verbose:
            print('(PEPit) Setting up the problem:'
                  ' constraints for {} function(s)'.format(len(list_of_functions_with_constraints)))
        function_counter = 0
        for function in list_of_functions_with_constraints:
            function_counter += 1

            if len(function.list_of_constraints) > 0:
                if verbose:
                    print('\t\t function', function_counter, ':', 'Adding', len(function.list_of_constraints),
                          'scalar constraint(s) ...')

                for constraint in function.list_of_constraints:
                    self.send_constraint_to_cvxpy(constraint, F, G)

                if verbose:
                    print('\t\t function', function_counter, ':', len(function.list_of_constraints),
                          'scalar constraint(s) added')

            if len(function.list_of_psd) > 0:
                if verbose:
                    print('\t\t function', function_counter, ':', 'Adding', len(function.list_of_psd),
                          'lmi constraint(s) ...')

                for psd_counter, psd_matrix in enumerate(function.list_of_psd):
                    self.send_lmi_constraint_to_cvxpy(psd_counter, psd_matrix, F, G, verbose)

                if verbose:
                    print('\t\t function', function_counter, ':', len(function.list_of_psd),
                          'lmi constraint(s) added')

        if verbose and len(self.list_of_partitions)>0:
            print('(PEPit) Setting up the problem: {} partition(s) added'.format(len(self.list_of_partitions)))
	
        partition_counter = 0
        for partition in self.list_of_partitions:
            partition_counter += 1
            if verbose:
                print('\t\t partition', partition_counter, 'with' , partition.get_nb_blocks(),
                      'blocks: Adding' , len(partition.list_of_constraints), 'scalar constraint(s)...')
            for constraint in partition.list_of_constraints:
                cvxpy_constraints_list.append(self.send_constraint_to_cvxpy(constraint, F, G))
            if verbose:
                print('\t\t partition', partition_counter, 'with' , partition.get_nb_blocks(),
                      'blocks:', len(partition.list_of_constraints), 'scalar constraint(s) added')
			
        # Create the cvxpy problem
        if verbose:
            print('(PEPit) Compiling SDP')
        prob = cp.Problem(objective=cp.Maximize(objective), constraints=self._list_of_cvxpy_constraints)

        # Solve it
        if verbose:
            print('(PEPit) Calling SDP solver')
        prob.solve(**kwargs)
        if verbose:
            print('(PEPit) Solver status: {} (solver: {}); optimal value: {}'.format(prob.status,
                                                                                     prob.solver_stats.solver_name,
                                                                                     prob.value))

        # Store the obtained value
        wc_value = prob.value

        # Raise explicit error when wc_value in infinite
        if wc_value == np.inf:
            raise UserWarning("PEPit didn't find any nontrivial worst-case guarantee. "
                              "It seems that the optimal value of your problem is unbounded.")

        # Keep dual values before dimension reduction in memory
        # Dimension aims at finding low dimension lower bound functions,
        # but solves a different problem with an extra condition and different objective,
        # leading to different dual values. The ones we store here provide the proof of the obtained guarantee.
        assert self._list_of_cvxpy_constraints == prob.constraints
        dual_values = [constraint.dual_value for constraint in prob.constraints]

        # Perform a dimension reduction if required
        if dimension_reduction_heuristic:

            # Print the estimated dimension before dimension reduction
            nb_eigenvalues, eig_threshold, corrected_G_value = self.get_nb_eigenvalues_and_corrected_matrix(G.value)
            if verbose:
                print('(PEPit) Postprocessing: {} eigenvalue(s) > {} before dimension reduction'.format(nb_eigenvalues,
                                                                                                        eig_threshold))
                print('(PEPit) Calling SDP solver')

            # Add the constraint that the objective stay close to its actual value
            self._list_of_cvxpy_constraints.append(objective >= wc_value - tol_dimension_reduction)

            # Translate the heuristic into cvxpy objective and solve the associated problem
            if dimension_reduction_heuristic == "trace":
                heuristic = cp.trace(G)
                prob = cp.Problem(objective=cp.Minimize(heuristic), constraints=self._list_of_cvxpy_constraints)
                prob.solve(**kwargs)

                # Store the actualized obtained value
                wc_value = objective.value

                # Compute minimal number of dimensions
                nb_eigenvalues, eig_threshold, corrected_G_value = self.get_nb_eigenvalues_and_corrected_matrix(G.value)

            elif dimension_reduction_heuristic.startswith("logdet"):
                niter = int(dimension_reduction_heuristic[6:])
                for i in range(1, 1+niter):
                    W = np.linalg.inv(corrected_G_value + eig_regularization * np.eye(Point.counter))
                    heuristic = cp.sum(cp.multiply(G, W))
                    prob = cp.Problem(objective=cp.Minimize(heuristic), constraints=self._list_of_cvxpy_constraints)
                    prob.solve(**kwargs)

                    # Store the actualized obtained value
                    wc_value = objective.value

                    # Compute minimal number of dimensions
                    nb_eigenvalues, eig_threshold, corrected_G_value = self.get_nb_eigenvalues_and_corrected_matrix(G.value)

                    # Print the estimated dimension after i dimension reduction steps
                    if verbose:
                        print('(PEPit) Solver status: {} (solver: {});'
                              ' objective value: {}'.format(prob.status,
                                                            prob.solver_stats.solver_name,
                                                            wc_value))
                        print('(PEPit) Postprocessing: {} eigenvalue(s) > {} after {} dimension reduction step(s)'.format(
                            nb_eigenvalues, eig_threshold, i))

            else:
                raise ValueError("The argument \'dimension_reduction_heuristic\' must be \'trace\'"
                                 "or \`logdet\` followed by an interger."
                                 "Got {}".format(dimension_reduction_heuristic))

            # Print the estimated dimension after dimension reduction
            if verbose:
                print('(PEPit) Solver status: {} (solver: {});'
                      ' objective value: {}'.format(prob.status,
                                                    prob.solver_stats.solver_name,
                                                    wc_value))
                print('(PEPit) Postprocessing: {} eigenvalue(s) > {} after dimension reduction'.format(nb_eigenvalues,
                                                                                                       eig_threshold))

        # Store all the values of points and function values
        self._eval_points_and_function_values(F.value, G.value, verbose=verbose)

        # Store all the dual values in constraints
        self._eval_constraint_dual_values(dual_values)

        # Return the value of the minimal performance metric or the full cvxpy Problem object
        if return_full_cvxpy_problem:
            # Return the cvxpy Problem object
            return prob
        else:
            # Return the value of the minimal performance metric
            return wc_value

    @staticmethod
    def get_nb_eigenvalues_and_corrected_matrix(M):
        """
        Compute the number of True non zero eigenvalues of M, and recompute M with corrected eigenvalues.

        Args:
            M (nd.array): a 2 dimensional array, supposedly symmetric.

        Returns:
            nb_eigenvalues (int): The number of eigenvalues of M estimated to be strictly positive zero.
            eig_threshold (float): The threshold used to determine whether an eigenvalue is 0 or not.
            corrected_S (nd.array): Updated M with zero eigenvalues instead of small ones.

        """

        # Symmetrize M to get rid of small computation errors.
        S = (M + M.T) / 2

        # Get eig_val and eig_vec.
        eig_val, eig_vec = np.linalg.eigh(S)

        # Get the right threshold to use.
        eig_threshold = max(np.max(eig_val)/1e3, 2 * np.max(-eig_val))

        # Correct eig_val accordingly.
        non_zero_eig_vals = eig_val >= eig_threshold
        nb_eigenvalues = int(np.sum(non_zero_eig_vals))
        nb_zeros = M.shape[0]-nb_eigenvalues
        corrected_eig_val = non_zero_eig_vals * eig_val

        # Recompute M (or S) accordingly.
        corrected_S = eig_vec @ np.diag(corrected_eig_val) @ eig_vec.T

        # Get the highest eigenvalue that has been set to 0, if any.
        eig_threshold = 0
        
        if nb_zeros > 0:
            eig_threshold = max(np.max(eig_val[non_zero_eig_vals == 0]), 0)

        return nb_eigenvalues, eig_threshold, corrected_S

    def _eval_points_and_function_values(self, F_value, G_value, verbose):
        """
        Store values of :class:`Point` and :class:`Expression objects at optimum after the PEP has been solved.

        Args:
            F_value (nd.array): value of the cvxpy variable F
            G_value (nd.array): value of the cvxpy variable G
            verbose (bool): if True, details of computation are printed

        Raises:
            TypeError if some matrix in `self.list_of_psd` contains some entry that :class:`Expression` objects
            composed of other things than leaf :class:`Expression`s or tuple of :class:`Points`.

        """

        # Write the gram matrix G as M.T M to extract points' values
        eig_val, eig_vec = np.linalg.eigh(G_value)

        # Verify negative eigenvalues are only precision mistakes and get rid of negative eigenvalues
        if np.min(eig_val) < 0:
            if verbose:
                print("\033[96m(PEPit) Postprocessing: solver\'s output is not entirely feasible"
                      " (smallest eigenvalue of the Gram matrix is: {:.3} < 0).\n"
                      " Small deviation from 0 may simply be due to numerical error."
                      " Big ones should be deeply investigated.\n"
                      " In any case, from now the provided values of parameters are based on the projection of the Gram"
                      " matrix onto the cone of symmetric semi-definite matrix.\033[0m".format(np.min(eig_val)))
            eig_val = np.maximum(eig_val, 0)

        # Extracts points values
        points_values = np.linalg.qr((np.sqrt(eig_val) * eig_vec).T, mode='r')

        # Iterate over point and function value
        # Set the attribute value of all leaf variables to the right value
        # Note the other ones are not stored until user asks to eval them
        for point in Point.list_of_leaf_points:
            point._value = points_values[:, point.counter]
        for expression in Expression.list_of_leaf_expressions:
            expression._value = F_value[expression.counter]

        for matrix in self.list_of_psd:
            size = matrix.shape[0]
            for i in range(size):
                for j in range(size):
                    expression = matrix[i, j]
                    if expression.get_is_leaf():
                        expression._value = F_value[expression.counter]
                    else:
                        for sub_expression in expression.decomposition_dict:
                            # Distinguish 3 cases: function values, inner products, and constant values
                            if type(sub_expression) == Expression:
                                assert sub_expression.get_is_leaf()
                                sub_expression._value = F_value[sub_expression.counter]
                            elif type(sub_expression) == tuple:
                                point1, point2 = sub_expression
                                assert point1.get_is_leaf()
                                assert point2.get_is_leaf()
                                point1._value = points_values[:, point1.counter]
                                point2._value = points_values[:, point2.counter]
                            elif sub_expression == 1:
                                pass
                            # Raise Exception out of those 3 cases
                            else:
                                raise TypeError(
                                    "Expressions are made of function values, inner products and constants only!"
                                    "Got {}".format(type(sub_expression)))

    def _eval_constraint_dual_values(self, dual_values):
        """
        Store all dual values in associated :class:`Constraint` and :class:`PSDMatrix` objects.

        Args:
            dual_values (list): the list of dual values of the problem constraints.

        Returns:
             position_of_minimal_objective (np.float): the position, in the list of performance metric,
                                                       of the one that is actually reached.

        Raises:
            TypeError if the attribute `_list_of_constraints_sent_to_cvxpy` of this object
            is neither a :class:`Constraint` object, nor a :class:`PSDMatrix` one.

        """
        # Store residual, dual value of the main lmi
        self.residual = dual_values[0]
        assert self.residual.shape == (Point.counter, Point.counter)

        # Set counter
        counter = len(self.list_of_performance_metrics)+1

        # The dual variables associated to performance metric all have nonnegative values of sum 1.
        # Generally, only 1 performance metric is used.
        # Then its associated dual values is 1 while the others'associated dual values are 0.
        performance_metric_dual_values = np.array(dual_values[1:counter])
        position_of_minimal_objective = np.argmax(performance_metric_dual_values)

        for constraint_or_psd in self._list_of_constraints_sent_to_cvxpy:
            if isinstance(constraint_or_psd, Constraint):
                constraint_or_psd._dual_variable_value = dual_values[counter]
                counter += 1
            elif isinstance(constraint_or_psd, PSDMatrix):
                assert dual_values[counter].shape == constraint_or_psd.shape
                constraint_or_psd._dual_variable_value = dual_values[counter]
                counter += 1
<<<<<<< HEAD
                psd_matrix.entries_dual_variable_value = np.array(dual_values[
                                                                  counter:counter + psd_matrix.shape[0]*psd_matrix.shape[
                                                                      1]]).reshape(psd_matrix.shape)
                counter += psd_matrix.shape[0] * psd_matrix.shape[1]
        
        for partition in self.list_of_partitions:
            for constraint in partition.list_of_constraints:
                constraint._dual_variable_value = dual_values[counter]
                counter += 1
                
=======
                size = constraint_or_psd.shape[0] * constraint_or_psd.shape[1]
                constraint_or_psd.entries_dual_variable_value = np.array(dual_values[counter:counter + size]
                                                                         ).reshape(constraint_or_psd.shape)
                counter += size
            else:
                raise TypeError("The list of constraints that are sent to CVXPY should contain only"
                                "\'Constraint\' objects of \'PSDMatrix\' objects."
                                "Got {}".format(type(constraint_or_psd)))

>>>>>>> ed8e0993
        # Verify nothing is left
        assert len(dual_values) == counter

        # Return the position of the reached performance metric
        return position_of_minimal_objective<|MERGE_RESOLUTION|>--- conflicted
+++ resolved
@@ -24,11 +24,7 @@
                                    Typically the initial :class:`Constraint`.
         list_of_performance_metrics (list): list of :class:`Expression` objects.
                                             The pep maximizes the minimum of all performance metrics.
-<<<<<<< HEAD
-	list_of_psd (list): list of :class:`PSDMatrix` that are defined through the pipeline.
-	list_of_partitions (list): list of :class:`Block_partition` that are defined through the pipeline.
-                                           
-=======
+        list_of_partitions (list): list of :class:`Block_partition` that are defined through the pipeline.
         list_of_psd (list): list of :class:`PSDMatrix` objects.
                             The PEP consider the associated LMI constraints psd_matrix >> 0.
         _list_of_constraints_sent_to_cvxpy (list): a list of all the :class:`Constraint` objects that are sent to CVXPY
@@ -37,7 +33,6 @@
         _list_of_cvxpy_constraints (list): a list of all the CVXPY Constraints objects that have been sent by PEPit
                                            for solving the SDP. It should not be updated manually.
                                            Only the `solve` method takes care of it.
->>>>>>> ed8e0993
         counter (int): counts the number of :class:`PEP` objects.
                        Ideally, only one is defined at a time.
 
@@ -772,18 +767,6 @@
                 assert dual_values[counter].shape == constraint_or_psd.shape
                 constraint_or_psd._dual_variable_value = dual_values[counter]
                 counter += 1
-<<<<<<< HEAD
-                psd_matrix.entries_dual_variable_value = np.array(dual_values[
-                                                                  counter:counter + psd_matrix.shape[0]*psd_matrix.shape[
-                                                                      1]]).reshape(psd_matrix.shape)
-                counter += psd_matrix.shape[0] * psd_matrix.shape[1]
-        
-        for partition in self.list_of_partitions:
-            for constraint in partition.list_of_constraints:
-                constraint._dual_variable_value = dual_values[counter]
-                counter += 1
-                
-=======
                 size = constraint_or_psd.shape[0] * constraint_or_psd.shape[1]
                 constraint_or_psd.entries_dual_variable_value = np.array(dual_values[counter:counter + size]
                                                                          ).reshape(constraint_or_psd.shape)
@@ -792,8 +775,12 @@
                 raise TypeError("The list of constraints that are sent to CVXPY should contain only"
                                 "\'Constraint\' objects of \'PSDMatrix\' objects."
                                 "Got {}".format(type(constraint_or_psd)))
-
->>>>>>> ed8e0993
+        
+        for partition in self.list_of_partitions:
+            for constraint in partition.list_of_constraints:
+                constraint._dual_variable_value = dual_values[counter]
+                counter += 1
+                
         # Verify nothing is left
         assert len(dual_values) == counter
 
