import numpy as np
from PEPit.functions.smooth_strongly_convex_function import SmoothStronglyConvexFunction


class SmoothConvexFunction(SmoothStronglyConvexFunction):
    """
    The :class:`SmoothConvexFunction` class implements smooth convex functions as particular cases
    of :class:`SmoothStronglyConvexFunction`.

    Attributes:
        L (float): smoothness parameter

    Smooth convex functions are characterized by the smoothness parameter `L`, hence can be instantiated as

    Example:
        >>> from PEPit import PEP
        >>> from PEPit.functions import SmoothConvexFunction
        >>> problem = PEP()
        >>> func = problem.declare_function(function_class=SmoothConvexFunction, L=1.)

    References:
        `[1] A. Taylor, J. Hendrickx, F. Glineur (2017).
        Smooth strongly convex interpolation and exact worst-case performance of first-order methods.
        Mathematical Programming, 161(1-2), 307-345.
        <https://arxiv.org/pdf/1502.05666.pdf>`_

    """

    def __init__(self,
                 L=1.,
                 is_leaf=True,
                 decomposition_dict=None,
                 reuse_gradient=True,
                 name=None):
        """

        Args:
            L (float): The smoothness parameter.
            is_leaf (bool): True if self is defined from scratch.
                            False if self is defined as linear combination of leaf.
            decomposition_dict (dict): Decomposition of self as linear combination of leaf :class:`Function` objects.
                                       Keys are :class:`Function` objects and values are their associated coefficients.
            reuse_gradient (bool): If True, the same subgradient is returned
                                   when one requires it several times on the same :class:`Point`.
                                   If False, a new subgradient is computed each time one is required.
<<<<<<< HEAD
            L (float): The smoothness parameter.
            name (str): name of the object. None by default. Can be updated later through the method `set_name`.
=======
>>>>>>> c3909aa0

        Note:
            Smooth convex functions are necessarily differentiable, hence `reuse_gradient` is set to True.

        """
        # Inherit from SmoothStronglyConvexFunction as a special case of it with mu=0.
        super().__init__(is_leaf=is_leaf,
                         decomposition_dict=decomposition_dict,
                         reuse_gradient=True,
                         mu=0,
                         L=L,
                         name=name,
                         )

        if self.L == np.inf:
            print("\033[96m(PEPit) The class of smooth convex functions is necessarily differentiable.\n"
                  "To instantiate a convex function, please avoid using the class SmoothConvexFunction with \n"
                  "L == np.inf. Instead, please use the class ConvexFunction (which accounts for the fact \n"
                  "that there might be several subgradients at the same point).\033[0m")<|MERGE_RESOLUTION|>--- conflicted
+++ resolved
@@ -43,11 +43,7 @@
             reuse_gradient (bool): If True, the same subgradient is returned
                                    when one requires it several times on the same :class:`Point`.
                                    If False, a new subgradient is computed each time one is required.
-<<<<<<< HEAD
-            L (float): The smoothness parameter.
             name (str): name of the object. None by default. Can be updated later through the method `set_name`.
-=======
->>>>>>> c3909aa0
 
         Note:
             Smooth convex functions are necessarily differentiable, hence `reuse_gradient` is set to True.
